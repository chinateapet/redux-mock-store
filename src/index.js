import expect from 'expect';
import { applyMiddleware } from 'redux';

export default function configureStore(middlewares = []) {

  return function mockStore(getState, expectedActions, done) {
    if (!expectedActions) {
      throw new Error('expectedActions should be an expected action or an array of actions.');
    } else if (!Array.isArray(expectedActions)) {
      expectedActions = [expectedActions]
    }

    if (typeof done !== 'undefined' && typeof done !== 'function') {
      throw new Error('done should either be undefined or function.');
    }

    function mockStoreWithoutMiddleware() {
      const self = {
        getState() {
          return typeof getState === 'function' ?
            getState() :
            getState;
        },

        dispatch(action) {
          if (action instanceof Function) {
            return action(self)
          }

          const expectedAction = expectedActions.shift();

          try {
            if (typeof expectedAction === 'function') {
              expectedAction(action);
            } else {
              expect(action).toEqual(expectedAction);
            }
            if (done && !expectedActions.length) {
              done();
            }
            return action;
          } catch (e) {
<<<<<<< HEAD
            if (done) {
              done(e);
            } else {
              throw e;
            }
=======
            throw e;
>>>>>>> 461f7ca7
          }
        }
      };

      return self;
    }

    const mockStoreWithMiddleware = applyMiddleware(
      ...middlewares
    )(mockStoreWithoutMiddleware);

    return mockStoreWithMiddleware();
  };

}<|MERGE_RESOLUTION|>--- conflicted
+++ resolved
@@ -40,15 +40,7 @@
             }
             return action;
           } catch (e) {
-<<<<<<< HEAD
-            if (done) {
-              done(e);
-            } else {
-              throw e;
-            }
-=======
             throw e;
->>>>>>> 461f7ca7
           }
         }
       };
