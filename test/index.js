import expect from 'expect';
import sinon from 'sinon';
import mockMiddleware from './mock/middleware';
import configureStore from '../src/index';

const mockStore = configureStore([]);

describe('Redux mockStore', () => {

  it('throws an error if expectedActions is not provided', () => {
    expect(() => mockStore({}))
    .toThrow(/expectedActions/);
  });

  it('converts a single expected action to an array', () => {
    const store = mockStore({}, {});

    expect(store).toExist();
  });

  it('throws an error if done is not a function or undefined', () => {
    expect(() => mockStore({}, [], {}))
    .toThrow(/done/);
  });

  it('returns the store if done is valid', () => {
    const store = mockStore({}, [], () => {});

    expect(store).toExist();
  });

  it('calls getState if it is a function', () => {
    const getState = sinon.spy();
    const store = mockStore(getState, [], () => {});

    store.getState();
    expect(getState.called).toBe(true);
  });

  it('returns the initial state', () => {
    const initialState = { items: [], count: 0 };
    const store = mockStore(initialState, [], () => {});

    expect(store.getState()).toBe(initialState);
  });

  it('should return if the tests is successful', (done) => {
    const action = { type: 'ADD_ITEM' };
    const store = mockStore({}, [action], done);

    store.dispatch(action);
  });

  it('handles actions that return functions', () => {
    const action = { type: 'ADD_ITEM' };
    const store = mockStore({}, [action]);

    store.dispatch(
      ({ dispatch }) => dispatch(action)
    );
  });

  it('handles async actions', done => {
    const clock = sinon.useFakeTimers();
    const action = async ({ dispatch }) => {
      const value = await Promise.resolve({ type: 'ASYNC' })
      dispatch(value)
    };
    const store = mockStore({}, [{ type: 'ASYNC' }], done);
    store.dispatch(action);
    clock.tick(1);
    clock.restore();
  });

  it('should call the middleware', (done) => {
    const spy = sinon.spy();
    const middlewares = [mockMiddleware(spy)];
    const mockStoreWithMiddleware = configureStore(middlewares);
    const action = { type: 'ADD_ITEM' };

    const store = mockStoreWithMiddleware({}, [action], done);
    store.dispatch(action);
    expect(spy.called).toBe(true);
  });

<<<<<<< HEAD
  it('should use test function instead of matching action if supplied', (done) => {
    const action = { type: 'ADD_ITEM' };
    const action2 = { type: 'SET_TIMESTAMP', stamp: Date.now() };
    const action3 = { type: 'DELETE_ITEM' };
    const store = mockStore({}, [
      action,
      (a) => {
        expect(a.type).toBe('SET_TIMESTAMP');
      },
      action3
    ], done);

    store.dispatch(action);
    store.dispatch(action2);
    store.dispatch(action3);
  });

  it('should handle when test function throws an error', (done) => {
    const action = { type: 'ADD_ITEM' };
    const store = mockStore({}, [(incomingAction) => {
      if (incomingAction.type !== 'ADD_TODO') {
        throw Error('Expected action of type ADD_TODO');
      }
    }], (err) => {
      expect(err).toExist();
      expect(err.message).toBe('Expected action of type ADD_TODO');
      done();
    });

    store.dispatch(action);
=======
  it('handles multiple actions', done => {
    const store = mockStore({}, [{ type: 'ADD_ITEM' }, { type: 'REMOVE_ITEM' }], done);
    try {
      store.dispatch({ type: 'ADD_ITEMS' });
      store.dispatch({ type: 'REMOVE_ITEM' });
    } catch (e) {
      expect(e.actual.type).toBe('ADD_ITEMS');
      expect(e.expected.type).toBe('ADD_ITEM');
      done();
    }
>>>>>>> 461f7ca7
  });
});<|MERGE_RESOLUTION|>--- conflicted
+++ resolved
@@ -83,7 +83,6 @@
     expect(spy.called).toBe(true);
   });
 
-<<<<<<< HEAD
   it('should use test function instead of matching action if supplied', (done) => {
     const action = { type: 'ADD_ITEM' };
     const action2 = { type: 'SET_TIMESTAMP', stamp: Date.now() };
@@ -107,14 +106,12 @@
       if (incomingAction.type !== 'ADD_TODO') {
         throw Error('Expected action of type ADD_TODO');
       }
-    }], (err) => {
-      expect(err).toExist();
-      expect(err.message).toBe('Expected action of type ADD_TODO');
-      done();
-    });
+    }], sinon.stub().throws('Should not be called'));
 
-    store.dispatch(action);
-=======
+    expect(() => store.dispatch(action)).toThrow('Expected action of type ADD_TODO');
+    done();
+  });
+
   it('handles multiple actions', done => {
     const store = mockStore({}, [{ type: 'ADD_ITEM' }, { type: 'REMOVE_ITEM' }], done);
     try {
@@ -125,6 +122,5 @@
       expect(e.expected.type).toBe('ADD_ITEM');
       done();
     }
->>>>>>> 461f7ca7
   });
 });